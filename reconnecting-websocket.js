--- conflicted
+++ resolved
@@ -115,12 +115,8 @@
 
             /** The number of milliseconds to delay before attempting to reconnect. */
             reconnectInterval: 1000,
-<<<<<<< HEAD
-
-=======
             /** The maximum number of milliseconds to delay a reconnection attempt. */
             maxReconnectInterval: 30000,
->>>>>>> bc8d6ccc
             /** The rate of increase of the reconnect delay. Allows reconnect attempts to back off when problems persist. */
             reconnectDecay: 1.5,
 
@@ -257,13 +253,8 @@
                     var timeout = self.reconnectInterval * Math.pow(self.reconnectDecay, self.reconnectAttempts);
                     setTimeout(function() {
                         self.reconnectAttempts++;
-<<<<<<< HEAD
                         self.open(true);
-                    }, self.reconnectInterval * Math.pow(self.reconnectDecay, self.reconnectAttempts));
-=======
-                        connect(true);
                     }, timeout > self.maxReconnectInterval ? self.maxReconnectInterval : timeout);
->>>>>>> bc8d6ccc
                 }
             };
             ws.onmessage = function(event) {
